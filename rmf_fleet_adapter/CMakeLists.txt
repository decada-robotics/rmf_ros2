--- conflicted
+++ resolved
@@ -110,20 +110,11 @@
       test/main.cpp
       test/adapters/test_TrafficLight.cpp
       test/phases/MockAdapterFixture.cpp
-<<<<<<< HEAD
-      test/phases/DoorOpenTest.cpp
-      test/phases/DoorCloseTest.cpp
-      test/phases/RequestLiftTest.cpp
-      test/phases/ReadyToChargeTest.cpp
-      test/phases/DispenseItemTest.cpp
-      test/phases/IngestItemTest.cpp
-=======
       test/phases/test_DoorOpen.cpp
       test/phases/test_DoorClose.cpp
       test/phases/test_RequestLift.cpp
       test/phases/test_DispenseItem.cpp
       test/phases/test_IngestItem.cpp
->>>>>>> 41ede218
       test/phases/test_GoToPlace.cpp
       test/services/test_FindEmergencyPullover.cpp
       test/services/test_FindPath.cpp
