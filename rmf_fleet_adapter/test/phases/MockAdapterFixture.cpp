--- conflicted
+++ resolved
@@ -42,19 +42,6 @@
   data->ros_node = data->adapter->node();
 
   const std::string test_map_name = "test_map";
-<<<<<<< HEAD
-  graph.add_waypoint(test_map_name, {0.0, -10.0}).set_charger(true); // 0
-  graph.add_waypoint(test_map_name, {0.0, -5.0});  // 1
-  graph.add_waypoint(test_map_name, {5.0, -5.0}).set_holding_point(true);  // 2
-  graph.add_waypoint(test_map_name, {-10.0, 0.0}); // 3
-  graph.add_waypoint(test_map_name, {-5.0, 0.0}); // 4
-  graph.add_waypoint(test_map_name, {0.0, 0.0}); // 5
-  graph.add_waypoint(test_map_name, {5.0, 0.0}); // 6
-  graph.add_waypoint(test_map_name, {10.0, 0.0}); // 7
-  graph.add_waypoint(test_map_name, {0.0, 5.0}); // 8
-  graph.add_waypoint(test_map_name, {5.0, 5.0}).set_holding_point(true); // 9
-  graph.add_waypoint(test_map_name, {0.0, 10.0}); // 10
-=======
   data->graph.add_waypoint(test_map_name, {0.0, -10.0}).set_charger(true); // 0
   data->graph.add_waypoint(test_map_name, {0.0, -5.0});  // 1
   data->graph.add_waypoint(test_map_name, {5.0, -5.0}).set_holding_point(true);  // 2
@@ -66,7 +53,6 @@
   data->graph.add_waypoint(test_map_name, {0.0, 5.0}); // 8
   data->graph.add_waypoint(test_map_name, {5.0, 5.0}).set_holding_point(true); // 9
   data->graph.add_waypoint(test_map_name, {0.0, 10.0}); // 10
->>>>>>> 41ede218
 
   /*
    *                   10
