--- conflicted
+++ resolved
@@ -28,30 +28,13 @@
 
 //==============================================================================
 std::shared_ptr<Task> Task::make(
-<<<<<<< HEAD
-    std::string id,
-    PendingPhases phases,
-    rxcpp::schedulers::worker worker,
-    rmf_traffic::Time deployment_time,
-    rmf_task::agv::State finish_state,
-    rmf_task::ConstRequestPtr request,
-    CompletedPhases completed_phases)
-{
-  return std::make_shared<Task>(
-        Task(std::move(id),
-          std::move(phases),
-          std::move(worker),
-          deployment_time,
-          finish_state,
-          std::move(request),
-          std::move(completed_phases)));
-=======
   std::string id,
   PendingPhases phases,
   rxcpp::schedulers::worker worker,
   rmf_traffic::Time deployment_time,
   rmf_task::agv::State finish_state,
-  rmf_task::ConstRequestPtr request)
+  rmf_task::ConstRequestPtr request,
+  CompletedPhases completed_phases)
 {
   return std::make_shared<Task>(
     Task(std::move(id),
@@ -59,8 +42,8 @@
     std::move(worker),
     deployment_time,
     finish_state,
-    std::move(request)));
->>>>>>> 3d8874d4
+    std::move(request),
+    std::move(completed_phases)));
 }
 
 //==============================================================================
@@ -127,11 +110,12 @@
 }
 
 //==============================================================================
-<<<<<<< HEAD
 auto Task::completed_phases() const -> const CompletedPhases
 {
   return _completed_phases;
-=======
+}
+
+//==============================================================================
 void Task::task_profile(Task::TaskProfileMsg profile)
 {
   _profile = profile;
@@ -142,40 +126,24 @@
 const Task::TaskProfileMsg& Task::task_profile() const
 {
   return _profile;
->>>>>>> 3d8874d4
 }
 
 //==============================================================================
 Task::Task(
-<<<<<<< HEAD
-    std::string id,
-    std::vector<std::unique_ptr<PendingPhase>> phases,
-    rxcpp::schedulers::worker worker,
-    rmf_traffic::Time deployment_time,
-    rmf_task::agv::State finish_state,
-    rmf_task::ConstRequestPtr request,
-    std::vector<PhaseMsg> completed_phases)
-  : _id(std::move(id)),
-    _pending_phases(std::move(phases)),
-    _worker(std::move(worker)),
-    _deployment_time(deployment_time),
-    _finish_state(finish_state),
-    _request(std::move(request)),
-    _completed_phases(std::move(completed_phases))
-=======
   std::string id,
   std::vector<std::unique_ptr<PendingPhase>> phases,
   rxcpp::schedulers::worker worker,
   rmf_traffic::Time deployment_time,
   rmf_task::agv::State finish_state,
-  rmf_task::ConstRequestPtr request)
+  rmf_task::ConstRequestPtr request,
+  std::vector<PhaseMsg> completed_phases)
 : _id(std::move(id)),
   _pending_phases(std::move(phases)),
   _worker(std::move(worker)),
   _deployment_time(deployment_time),
   _finish_state(finish_state),
-  _request(std::move(request))
->>>>>>> 3d8874d4
+  _request(std::move(request)),
+  _completed_phases(std::move(completed_phases))
 {
   _status_obs = _status_publisher.get_observable();
   std::reverse(_pending_phases.begin(), _pending_phases.end());
@@ -188,7 +156,6 @@
   {
     // All phases are now complete
     _active_phase = nullptr;
-    _active_pending_phase = nullptr;
     _active_phase_subscription.get().unsubscribe();
     _status_publisher.get_subscriber().on_completed();
 
@@ -205,14 +172,8 @@
     return;
   }
 
-<<<<<<< HEAD
-  _active_phase = _pending_phases.back()->begin();
-  _current_phase_start_time = std::chrono::steady_clock::now();
-  _active_pending_phase = std::move(_pending_phases.back());
-=======
   std::unique_ptr<PendingPhase> next_pending =
     std::move(_pending_phases.back());
->>>>>>> 3d8874d4
   _pending_phases.pop_back();
 
   if (!next_pending)
@@ -223,95 +184,10 @@
     // *INDENT-ON*
   }
   _active_phase = next_pending->begin();
+  _active_phase_estimate_duration = next_pending->estimate_phase_duration();
+  _current_phase_start_time = std::chrono::steady_clock::now();
 
   _active_phase_subscription =
-<<<<<<< HEAD
-      _active_phase->observe()
-      .observe_on(rxcpp::identity_same_worker(_worker))
-      .subscribe(
-        [w = weak_from_this()](
-        const rmf_task_msgs::msg::TaskSummary& msg)
-        {
-          const auto task = w.lock();
-          if (!task)
-            return;
-
-          auto summary = msg;
-          // We have received a status update from the phase. We will forward
-          // this to whoever is subscribing to the Task.
-          summary.task_id = task->_id;
-          task->_debug++;
-
-          // We don't want to say that the task is complete until the very end.
-          if (summary.STATE_COMPLETED == summary.state)
-          {
-            summary.state = summary.STATE_ACTIVE;
-          }
-
-          std::string print_completed = "";
-          for (auto s : task->_debug_completed)
-            print_completed += " " + s;
-
-          summary.status += "\n | Remaining phases: "
-              + std::to_string(task->_pending_phases.size() + 1)
-              + ",  debug: " + std::to_string(task->_debug)
-              + ",  debug: " + print_completed;
-
-          summary.tiers.push_back(task->_generate_phase_tier());
-          std::reverse(summary.tiers.begin(),summary.tiers.end()); // reverse
-
-          task->_status_publisher.get_subscriber().on_next(summary);
-        },
-        [w = weak_from_this()](std::exception_ptr e)
-        {
-          const auto task = w.lock();
-          if (!task)
-            return;
-
-          task->_pending_phases.clear();
-          std::string exception_msg;
-          try
-          {
-            if (e)
-              std::rethrow_exception(e);
-          }
-          catch(const std::exception& e)
-          {
-            exception_msg = e.what();
-          }
-
-          StatusMsg msg;
-          msg.state = msg.STATE_FAILED;
-          msg.status = "Failure at phase ["
-            + task->_active_phase->description() + "]: "
-            + exception_msg;
-
-          task->_status_publisher.get_subscriber().on_next(msg);
-        },
-        [w = weak_from_this()]()
-        {
-          const auto task = w.lock();
-          if (!task)
-            return;
-
-          // cache the the completd phase msg
-          PhaseMsg phase;
-          phase.title = task->_active_phase->title();
-          phase.description = task->_active_phase->description();
-
-          const auto p_d = task->_active_pending_phase->estimate_phase_duration();
-          phase.predicted_duration = rclcpp::Duration(p_d);
-          const auto rt_d = task->_active_phase->runtime_duration();
-          phase.runtime_duration = rclcpp::Duration(rt_d);
-            
-          task->_completed_phases.push_back(phase);
-          task->_debug += 10000;
-          task->_debug_completed.push_back(task->_active_phase->title());
-
-          // We have received a completion notice from the phase
-          task->_start_next_phase();
-        });
-=======
     _active_phase->observe()
     .observe_on(rxcpp::identity_same_worker(_worker))
     .subscribe(
@@ -327,13 +203,23 @@
       // We have received a status update from the phase. We will forward
       // this to whoever is subscribing to the Task.
       summary.task_id = task->_id;
+      task->_debug++;
 
       // We don't want to say that the task is complete until the very end.
       if (summary.STATE_COMPLETED == summary.state)
         summary.state = summary.STATE_ACTIVE;
 
-      summary.status += " | Remaining phases: "
-      + std::to_string(task->_pending_phases.size() + 1);
+      std::string print_completed = "";
+      for (auto s : task->_debug_completed)
+        print_completed += " " + s;
+
+      summary.status += "\n | Remaining phases: "
+          + std::to_string(task->_pending_phases.size() + 1)
+          + ",  debug: " + std::to_string(task->_debug)
+          + ",  debug: " + print_completed;
+
+      summary.tiers.push_back(task->_generate_phase_tier());
+      std::reverse(summary.tiers.begin(),summary.tiers.end()); // reverse
 
       task->_status_publisher.get_subscriber().on_next(summary);
     },
@@ -369,10 +255,23 @@
       if (!task)
         return;
 
+      // cache the the completd phase msg
+      PhaseMsg phase;
+      phase.title = task->_active_phase->title();
+      phase.description = task->_active_phase->description();
+
+      const auto p_d = task->_active_phase_estimate_duration;
+      phase.predicted_duration = rclcpp::Duration(p_d);
+      const auto rt_d = task->_active_phase->runtime_duration();
+      phase.runtime_duration = rclcpp::Duration(rt_d);
+        
+      task->_completed_phases.push_back(phase);
+      task->_debug += 10000;
+      task->_debug_completed.push_back(task->_active_phase->title());
+
       // We have received a completion notice from the phase
       task->_start_next_phase();
     });
->>>>>>> 3d8874d4
 }
 
 //==============================================================================
@@ -385,7 +284,7 @@
   phase_tier.current.remaining_duration = rclcpp::Duration(re_d);
   const auto rt_d = _active_phase->runtime_duration();
   phase_tier.current.runtime_duration = rclcpp::Duration(rt_d);
-  const auto p_d = _active_pending_phase->estimate_phase_duration();
+  const auto p_d = _active_phase_estimate_duration;
   phase_tier.current.predicted_duration = rclcpp::Duration(p_d);
 
   // reverse pending phase according to impl sequence
