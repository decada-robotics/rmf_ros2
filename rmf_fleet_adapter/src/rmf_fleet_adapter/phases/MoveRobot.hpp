/*
 * Copyright (C) 2020 Open Source Robotics Foundation
 *
 * Licensed under the Apache License, Version 2.0 (the "License");
 * you may not use this file except in compliance with the License.
 * You may obtain a copy of the License at
 *
 *     http://www.apache.org/licenses/LICENSE-2.0
 *
 * Unless required by applicable law or agreed to in writing, software
 * distributed under the License is distributed on an "AS IS" BASIS,
 * WITHOUT WARRANTIES OR CONDITIONS OF ANY KIND, either express or implied.
 * See the License for the specific language governing permissions and
 * limitations under the License.
 *
*/

#ifndef SRC__RMF_FLEET_ADAPTER__PHASES__MOVEROBOT_HPP
#define SRC__RMF_FLEET_ADAPTER__PHASES__MOVEROBOT_HPP

#include "../Task.hpp"
#include "../agv/RobotContext.hpp"

#include <rmf_traffic_ros2/Time.hpp>

namespace rmf_fleet_adapter {
namespace phases {

struct MoveRobot
{
  class Action;

  class ActivePhase : public Task::ActivePhase
  {
  public:

    ActivePhase(
      agv::RobotContextPtr context,
      std::vector<rmf_traffic::agv::Plan::Waypoint> waypoints,
      std::optional<rmf_traffic::Duration> tail_period);

    const rxcpp::observable<Task::StatusMsg>& observe() const override;

    rmf_traffic::Duration estimate_remaining_time() const override;

    void emergency_alarm(bool on) override;

    void cancel() override;

    const std::string& description() const override;

  private:

    agv::RobotContextPtr _context;
    std::string _description;
    std::shared_ptr<Action> _action;
    rxcpp::observable<Task::StatusMsg> _obs;
    rxcpp::subjects::subject<bool> _cancel_subject;
    std::optional<rmf_traffic::Duration> _tail_period;
  };

  class PendingPhase : public Task::PendingPhase
  {
  public:

    PendingPhase(
      agv::RobotContextPtr context,
      std::vector<rmf_traffic::agv::Plan::Waypoint> waypoints,
      std::optional<rmf_traffic::Duration> tail_period);

    std::shared_ptr<Task::ActivePhase> begin() override;

    rmf_traffic::Duration estimate_phase_duration() const override;

    const std::string& description() const override;

  private:

    agv::RobotContextPtr _context;
    std::vector<rmf_traffic::agv::Plan::Waypoint> _waypoints;
    std::optional<rmf_traffic::Duration> _tail_period;
    std::string _description;
  };

  class Action : public std::enable_shared_from_this<Action>
  {
  public:

    Action(
      agv::RobotContextPtr& context,
      std::vector<rmf_traffic::agv::Plan::Waypoint>& waypoints,
      std::optional<rmf_traffic::Duration> tail_period);

    template<typename Subscriber>
    void operator()(const Subscriber& s);

  private:

    agv::RobotContextPtr _context;
    std::vector<rmf_traffic::agv::Plan::Waypoint> _waypoints;
    std::optional<rmf_traffic::Duration> _tail_period;
    std::optional<rmf_traffic::Time> _last_tail_bump;
    std::size_t _next_path_index = 0;
    bool _interrupted = false;
  };
};

template<typename Subscriber>
void MoveRobot::Action::operator()(const Subscriber& s)
{
  _context->command()->follow_new_path(
    _waypoints,
    [s, w_action = weak_from_this(), r = _context->requester_id()](
      std::size_t path_index, rmf_traffic::Duration estimate)
    {
      const auto action = w_action.lock();
      if (!action)
        return;

      if (path_index == action->_waypoints.size()-1
      && estimate < std::chrono::seconds(1)
      && action->_tail_period.has_value())
      {
        const auto now = action->_context->now();
        if (!action->_last_tail_bump.has_value()
        || *action->_last_tail_bump + *action->_tail_period < now)
        {
          action->_last_tail_bump = now;
          action->_context->worker().schedule(
            [context = action->_context, bump = *action->_tail_period](
              const auto&)
            {
              context->itinerary().delay(bump);
            });
        }
      }

      if (path_index != action->_next_path_index)
      {
        action->_next_path_index = path_index;
        Task::StatusMsg msg;
        msg.state = Task::StatusMsg::STATE_ACTIVE;

        if (path_index < action->_waypoints.size())
        {
          std::ostringstream oss;
          oss << "Moving [" << r << "]: ("
              << action->_waypoints[path_index].position().transpose() << ") -> ("
              << action->_waypoints.back().position().transpose() << ")";
          msg.status = oss.str();
        }
        else
        {
          std::ostringstream oss;
          oss << "Moving [" << r << "] | ERROR: Bad state. Arrived at path index ["
              << path_index << "] but path only has ["
              << action->_waypoints.size() << "] elements.";
          msg.status = oss.str();
        }

        s.on_next(msg);
      }

      if (action->_next_path_index >= action->_waypoints.size())
      {
        // TODO(MXG): Consider a warning here. We'll ignore it for now, because
        // maybe it was called when the robot arrived at the final waypoint.
        return;
      }

      const auto current_delay = action->_context->itinerary().delay();

      const rmf_traffic::Time t = action->_context->now();
      const auto previously_expected_arrival =
      action->_waypoints[path_index].time() + current_delay;
      const auto newly_expected_arrival = t + estimate;
      const auto new_delay = newly_expected_arrival - previously_expected_arrival;

<<<<<<< HEAD
      if (!action->_interrupted)
=======
    const rmf_traffic::Time now = action->_context->now();
    const auto planned_time = action->_waypoints[path_index].time();
    const auto previously_expected_arrival = planned_time + current_delay;
    const auto newly_expected_arrival = now + estimate;

    const auto new_delay = [&]() -> rmf_traffic::Duration
      {
        if (newly_expected_arrival < planned_time)
        {
          // If the robot is running ahead of time, we should actually fall back
          // to the original timing prediction, with the assumption that the
          // robot will stop and wait at the waypoint after arriving.
          return planned_time - previously_expected_arrival;
        }

        // Otherwise we will adjust the time to match up with the latest
        // expectations
        return newly_expected_arrival - previously_expected_arrival;
      }();

    if (!action->_interrupted)
    {
      if (const auto max_delay = action->_context->maximum_delay())
>>>>>>> 5a94957c
      {
        if (const auto max_delay = action->_context->maximum_delay())
        {
          if (*max_delay < current_delay + new_delay)
          {
            action->_interrupted = true;
            action->_context->trigger_interrupt();
          }
        }
      }

      if (std::chrono::milliseconds(500).count() < std::abs(new_delay.count()))
      {
        action->_context->worker().schedule(
          [context = action->_context, new_delay](const auto&)
          {
            context->itinerary().delay(new_delay);
          });
      }
    },
    [s]()
    {
      Task::StatusMsg msg;
      msg.state = Task::StatusMsg::STATE_COMPLETED;
      msg.status = "move robot success";
      s.on_next(msg);

      s.on_completed();

    });
}

} // namespace phases
} // namespace rmf_fleet_adapter


#endif // SRC__RMF_FLEET_ADAPTER__PHASES__MOVEROBOT_HPP<|MERGE_RESOLUTION|>--- conflicted
+++ resolved
@@ -170,21 +170,12 @@
 
       const auto current_delay = action->_context->itinerary().delay();
 
-      const rmf_traffic::Time t = action->_context->now();
-      const auto previously_expected_arrival =
-      action->_waypoints[path_index].time() + current_delay;
-      const auto newly_expected_arrival = t + estimate;
-      const auto new_delay = newly_expected_arrival - previously_expected_arrival;
-
-<<<<<<< HEAD
-      if (!action->_interrupted)
-=======
-    const rmf_traffic::Time now = action->_context->now();
-    const auto planned_time = action->_waypoints[path_index].time();
-    const auto previously_expected_arrival = planned_time + current_delay;
-    const auto newly_expected_arrival = now + estimate;
-
-    const auto new_delay = [&]() -> rmf_traffic::Duration
+      const rmf_traffic::Time now = action->_context->now();
+      const auto planned_time = action->_waypoints[path_index].time();
+      const auto previously_expected_arrival = planned_time + current_delay;
+      const auto newly_expected_arrival = now + estimate;
+
+      const auto new_delay = [&]() -> rmf_traffic::Duration
       {
         if (newly_expected_arrival < planned_time)
         {
@@ -197,12 +188,9 @@
         // Otherwise we will adjust the time to match up with the latest
         // expectations
         return newly_expected_arrival - previously_expected_arrival;
-      }();
-
-    if (!action->_interrupted)
-    {
-      if (const auto max_delay = action->_context->maximum_delay())
->>>>>>> 5a94957c
+      } ();
+
+      if (!action->_interrupted)
       {
         if (const auto max_delay = action->_context->maximum_delay())
         {
